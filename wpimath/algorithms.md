--- conflicted
+++ resolved
@@ -352,7 +352,112 @@
 
 Note that this reuses the cos(a\_y) cos(a\_z) and cos(a\_y) sin(a\_z) terms needed to calculate a\_z.
 
-<<<<<<< HEAD
+## Quaternion Exponential
+
+We will take it as given that a quaternion has scalar and vector components `𝑞 = s + 𝑣⃗`, with vector component 𝑣⃗ consisting of a unit vector and magnitude `𝑣⃗ = θ * v̂`.
+
+```
+𝑞 = s + 𝑣⃗
+
+𝑣⃗ = θ * v̂
+
+exp(𝑞) = exp(s + 𝑣⃗)
+exp(𝑞) = exp(s) * exp(𝑣⃗)
+exp(𝑞) = exp(s) * exp(θ * v̂)
+```
+
+Applying euler's identity:
+
+```
+exp(θ * v̂) = cos(θ) + sin(θ) * v̂
+```
+
+Gives us:
+```
+exp(𝑞) = exp(s) * [cos(θ) + sin(θ) * v̂]
+```
+
+Rearranging `𝑣⃗ = θ * v̂` we can solve for v̂: `v̂ = 𝑣⃗ / θ`
+
+```
+exp(𝑞) = exp(s) * [cos(θ) + sin(θ) / θ * 𝑣⃗]
+```
+
+## Quaternion Logarithm
+
+We will take it as a given that for a given quaternion of the form `𝑞 = s + 𝑣⃗`, we can calculate the exponential: `exp(𝑞) = exp(s) * [cos(θ) + sin(θ) / θ * 𝑣⃗]` where `θ = ||𝑣⃗||`.
+
+Additionally, `exp(log(𝑞)) = q` for a given value of `log(𝑞)`. There are multiple solutions to `log(𝑞)` caused by the imaginary axes in 𝑣⃗, discussed here: https://en.wikipedia.org/wiki/Complex_logarithm
+
+We will demonstrate the principal solution of `log(𝑞)` satisfying `exp(log(𝑞)) = q`.
+This being `log(𝑞) = log(||𝑞||) + atan2(θ, s) / θ * 𝑣⃗`, is the principal solution to `log(𝑞)` because the function `atan2(θ, s)` returns the principal value corresponding to its arguments.
+
+Proof: `log(𝑞) = log(||𝑞||) + atan2(θ, s) / θ * 𝑣⃗` satisfies `exp(log(𝑞)) = q`.
+
+```
+exp(log(𝑞)) = exp(log(||𝑞||) + atan2(θ, s) / θ * 𝑣⃗)
+
+
+exp(log(𝑞)) = exp(log(||𝑞||)) * exp(atan2(θ, s) / θ * 𝑣⃗)
+
+Substitutions:
+𝑣⃗ = θ * v̂:
+exp(log(||𝑞||)) = ||𝑞||
+exp(log(𝑞)) = ||𝑞|| * exp(atan2(θ, s) * v̂)
+
+exp(log(𝑞)) = ||𝑞|| * [cos(atan2(θ, s)) + sin(atan2(θ, s)) * v̂]
+
+Substitutions:
+cos(atan2(θ, s)) = s / √(θ² + s²)
+sin(atan2(θ, s)) = θ / √(θ² + s²)
+
+exp(log(𝑞)) = ||𝑞|| * [s / √(θ² + s²) + θ / √(θ² + s²) * v̂]
+
+√(θ² + s²) = ||𝑞||
+
+exp(log(𝑞)) = ||𝑞|| * [s / ||𝑞|| + θ / ||𝑞|| * v̂]
+exp(log(𝑞)) = s + θ * v̂
+
+exp(log(𝑞)) = s + 𝑣⃗
+
+exp(log(𝑞)) = 𝑞
+```
+
+## Unit Quaternion in SO(3) from Rotation Vector in 𝖘𝖔(3)
+
+We will take it as a given that members of 𝖘𝖔(3) take the form `𝑣⃗ = θ * v̂`, representing a rotation θ around a unit axis v̂.
+
+We additionally take it as a given that quaternions in SO(3) are of the form `𝑞 = cos(θ / 2) + sin(θ / 2) * v̂`, representing a rotation of θ around unit axis v̂.
+
+```
+θ = ||𝑣⃗||
+v̂ = 𝑣⃗ / θ
+
+𝑞 = cos(θ / 2) + sin(θ / 2) * v̂
+𝑞 = cos(||𝑣⃗|| / 2) + sin(||𝑣⃗|| / 2) / ||𝑣⃗|| * 𝑣⃗
+```
+
+## Rotation vector in 𝖘𝖔(3) from Unit Quaternion in SO(3)
+
+We will take it as a given that members of 𝖘𝖔(3) take the form  `𝑟⃗ = θ * r̂`, representing a rotation θ around a unit axis r̂.
+
+We additionally take it as a given that quaternions in SO(3) are of the form `𝑞 = s + 𝑣⃗ = cos(θ / 2) + sin(θ / 2) * v̂`, representing a rotation of θ around unit axis v̂.
+
+```
+s + 𝑣⃗ = cos(θ / 2) + sin(θ / 2) * v̂
+s = cos(θ / 2)
+𝑣⃗ = sin(θ / 2) * v̂
+||𝑣⃗|| = sin(θ / 2)
+
+θ / 2 = atan2(||𝑣⃗||, s)
+θ = 2 * atan2(||𝑣⃗||, s)
+
+r̂ = 𝑣⃗ / ||𝑣⃗||
+
+𝑟⃗ = θ * r̂
+𝑟⃗ = 2 * atan2(||𝑣⃗||, s) / ||𝑣⃗|| * 𝑣⃗
+```
+
 ## Closed form solution for an Exponential Motion Profile
 
 ### [Derivation of continuous-time model](wpimath/algorithms/docs/ExponentialProfileModel.py)
@@ -397,111 +502,4 @@
 | True  | True  | True            | False            |          -1 |
 | True  | True  | True            | True             |           1 |
 
-Which is equivalent to `-1 if (A & ~D) | (B & ~C) | (~C & ~D) else 1`.
-=======
-## Quaternion Exponential
-
-We will take it as given that a quaternion has scalar and vector components `𝑞 = s + 𝑣⃗`, with vector component 𝑣⃗ consisting of a unit vector and magnitude `𝑣⃗ = θ * v̂`.
-
-```
-𝑞 = s + 𝑣⃗
-
-𝑣⃗ = θ * v̂
-
-exp(𝑞) = exp(s + 𝑣⃗)
-exp(𝑞) = exp(s) * exp(𝑣⃗)
-exp(𝑞) = exp(s) * exp(θ * v̂)
-```
-
-Applying euler's identity:
-
-```
-exp(θ * v̂) = cos(θ) + sin(θ) * v̂
-```
-
-Gives us:
-```
-exp(𝑞) = exp(s) * [cos(θ) + sin(θ) * v̂]
-```
-
-Rearranging `𝑣⃗ = θ * v̂` we can solve for v̂: `v̂ = 𝑣⃗ / θ`
-
-```
-exp(𝑞) = exp(s) * [cos(θ) + sin(θ) / θ * 𝑣⃗]
-```
-
-## Quaternion Logarithm
-
-We will take it as a given that for a given quaternion of the form `𝑞 = s + 𝑣⃗`, we can calculate the exponential: `exp(𝑞) = exp(s) * [cos(θ) + sin(θ) / θ * 𝑣⃗]` where `θ = ||𝑣⃗||`.
-
-Additionally, `exp(log(𝑞)) = q` for a given value of `log(𝑞)`. There are multiple solutions to `log(𝑞)` caused by the imaginary axes in 𝑣⃗, discussed here: https://en.wikipedia.org/wiki/Complex_logarithm
-
-We will demonstrate the principal solution of `log(𝑞)` satisfying `exp(log(𝑞)) = q`.
-This being `log(𝑞) = log(||𝑞||) + atan2(θ, s) / θ * 𝑣⃗`, is the principal solution to `log(𝑞)` because the function `atan2(θ, s)` returns the principal value corresponding to its arguments.
-
-Proof: `log(𝑞) = log(||𝑞||) + atan2(θ, s) / θ * 𝑣⃗` satisfies `exp(log(𝑞)) = q`.
-
-```
-exp(log(𝑞)) = exp(log(||𝑞||) + atan2(θ, s) / θ * 𝑣⃗)
-
-
-exp(log(𝑞)) = exp(log(||𝑞||)) * exp(atan2(θ, s) / θ * 𝑣⃗)
-
-Substitutions:
-𝑣⃗ = θ * v̂:
-exp(log(||𝑞||)) = ||𝑞||
-exp(log(𝑞)) = ||𝑞|| * exp(atan2(θ, s) * v̂)
-
-exp(log(𝑞)) = ||𝑞|| * [cos(atan2(θ, s)) + sin(atan2(θ, s)) * v̂]
-
-Substitutions:
-cos(atan2(θ, s)) = s / √(θ² + s²)
-sin(atan2(θ, s)) = θ / √(θ² + s²)
-
-exp(log(𝑞)) = ||𝑞|| * [s / √(θ² + s²) + θ / √(θ² + s²) * v̂]
-
-√(θ² + s²) = ||𝑞||
-
-exp(log(𝑞)) = ||𝑞|| * [s / ||𝑞|| + θ / ||𝑞|| * v̂]
-exp(log(𝑞)) = s + θ * v̂
-
-exp(log(𝑞)) = s + 𝑣⃗
-
-exp(log(𝑞)) = 𝑞
-```
-
-## Unit Quaternion in SO(3) from Rotation Vector in 𝖘𝖔(3)
-
-We will take it as a given that members of 𝖘𝖔(3) take the form `𝑣⃗ = θ * v̂`, representing a rotation θ around a unit axis v̂.
-
-We additionally take it as a given that quaternions in SO(3) are of the form `𝑞 = cos(θ / 2) + sin(θ / 2) * v̂`, representing a rotation of θ around unit axis v̂.
-
-```
-θ = ||𝑣⃗||
-v̂ = 𝑣⃗ / θ
-
-𝑞 = cos(θ / 2) + sin(θ / 2) * v̂
-𝑞 = cos(||𝑣⃗|| / 2) + sin(||𝑣⃗|| / 2) / ||𝑣⃗|| * 𝑣⃗
-```
-
-## Rotation vector in 𝖘𝖔(3) from Unit Quaternion in SO(3)
-
-We will take it as a given that members of 𝖘𝖔(3) take the form  `𝑟⃗ = θ * r̂`, representing a rotation θ around a unit axis r̂.
-
-We additionally take it as a given that quaternions in SO(3) are of the form `𝑞 = s + 𝑣⃗ = cos(θ / 2) + sin(θ / 2) * v̂`, representing a rotation of θ around unit axis v̂.
-
-```
-s + 𝑣⃗ = cos(θ / 2) + sin(θ / 2) * v̂
-s = cos(θ / 2)
-𝑣⃗ = sin(θ / 2) * v̂
-||𝑣⃗|| = sin(θ / 2)
-
-θ / 2 = atan2(||𝑣⃗||, s)
-θ = 2 * atan2(||𝑣⃗||, s)
-
-r̂ = 𝑣⃗ / ||𝑣⃗||
-
-𝑟⃗ = θ * r̂
-𝑟⃗ = 2 * atan2(||𝑣⃗||, s) / ||𝑣⃗|| * 𝑣⃗
-```
->>>>>>> 1c724884
+Which is equivalent to `-1 if (A & ~D) | (B & ~C) | (~C & ~D) else 1`.