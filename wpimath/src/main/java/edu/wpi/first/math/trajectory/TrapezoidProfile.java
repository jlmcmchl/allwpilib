--- conflicted
+++ resolved
@@ -4,13 +4,10 @@
 
 package edu.wpi.first.math.trajectory;
 
-<<<<<<< HEAD
-=======
 import edu.wpi.first.math.MathSharedStore;
 import edu.wpi.first.math.MathUsageId;
 import java.util.Objects;
 
->>>>>>> b1f7e6d6
 /**
  * A trapezoid-shaped velocity profile.
  *
@@ -41,262 +38,16 @@
  * <p>Otherwise, a timer can be started to provide monotonic values for `calculate()` and to
  * determine when the profile has completed via `timeRemaining()`.
  */
-<<<<<<< HEAD
 public class TrapezoidProfile extends MotionProfile<TrapezoidCurve> {
   public TrapezoidProfile(TrapezoidCurve.Constraints constraints) {
     super(constraints, constraints);
-=======
-public class TrapezoidProfile {
-  // The direction of the profile, either 1 for forwards or -1 for inverted
-  private int m_direction;
-
-  private final Constraints m_constraints;
-  private State m_current = new State();
-
-  private double m_endAccel;
-  private double m_endFullSpeed;
-  private double m_endDecel;
-
-  /** Profile constraints. */
-  public static class Constraints {
-    /** Maximum velocity. */
-    public final double maxVelocity;
-
-    /** Maximum acceleration. */
-    public final double maxAcceleration;
-
-    /**
-     * Constructs constraints for a TrapezoidProfile.
-     *
-     * @param maxVelocity maximum velocity
-     * @param maxAcceleration maximum acceleration
-     */
-    public Constraints(double maxVelocity, double maxAcceleration) {
-      this.maxVelocity = maxVelocity;
-      this.maxAcceleration = maxAcceleration;
-      MathSharedStore.reportUsage(MathUsageId.kTrajectory_TrapezoidProfile, 1);
-    }
-  }
-
-  /** Profile state. */
-  public static class State {
-    /** The position at this state. */
-    public double position;
-
-    /** The velocity at this state. */
-    public double velocity;
-
-    /** Default constructor. */
-    public State() {}
-
-    /**
-     * Constructs constraints for a Trapezoid Profile.
-     *
-     * @param position The position at this state.
-     * @param velocity The velocity at this state.
-     */
-    public State(double position, double velocity) {
-      this.position = position;
-      this.velocity = velocity;
-    }
-
-    @Override
-    public boolean equals(Object other) {
-      return other instanceof State rhs
-          && this.position == rhs.position
-          && this.velocity == rhs.velocity;
-    }
-
-    @Override
-    public int hashCode() {
-      return Objects.hash(position, velocity);
-    }
-  }
-
-  /**
-   * Constructs a TrapezoidProfile.
-   *
-   * @param constraints The constraints on the profile, like maximum velocity.
-   */
-  public TrapezoidProfile(Constraints constraints) {
-    m_constraints = constraints;
-  }
-
-  /**
-   * Calculates the position and velocity for the profile at a time t where the current state is at
-   * time t = 0.
-   *
-   * @param t How long to advance from the current state toward the desired state.
-   * @param current The current state.
-   * @param goal The desired state when the profile is complete.
-   * @return The position and velocity of the profile at time t.
-   */
-  public State calculate(double t, State current, State goal) {
-    m_direction = shouldFlipAcceleration(current, goal) ? -1 : 1;
-    m_current = direct(current);
-    goal = direct(goal);
-
-    if (m_current.velocity > m_constraints.maxVelocity) {
-      m_current.velocity = m_constraints.maxVelocity;
-    }
-
-    // Deal with a possibly truncated motion profile (with nonzero initial or
-    // final velocity) by calculating the parameters as if the profile began and
-    // ended at zero velocity
-    double cutoffBegin = m_current.velocity / m_constraints.maxAcceleration;
-    double cutoffDistBegin = cutoffBegin * cutoffBegin * m_constraints.maxAcceleration / 2.0;
-
-    double cutoffEnd = goal.velocity / m_constraints.maxAcceleration;
-    double cutoffDistEnd = cutoffEnd * cutoffEnd * m_constraints.maxAcceleration / 2.0;
-
-    // Now we can calculate the parameters as if it was a full trapezoid instead
-    // of a truncated one
-
-    double fullTrapezoidDist =
-        cutoffDistBegin + (goal.position - m_current.position) + cutoffDistEnd;
-    double accelerationTime = m_constraints.maxVelocity / m_constraints.maxAcceleration;
-
-    double fullSpeedDist =
-        fullTrapezoidDist - accelerationTime * accelerationTime * m_constraints.maxAcceleration;
-
-    // Handle the case where the profile never reaches full speed
-    if (fullSpeedDist < 0) {
-      accelerationTime = Math.sqrt(fullTrapezoidDist / m_constraints.maxAcceleration);
-      fullSpeedDist = 0;
-    }
-
-    m_endAccel = accelerationTime - cutoffBegin;
-    m_endFullSpeed = m_endAccel + fullSpeedDist / m_constraints.maxVelocity;
-    m_endDecel = m_endFullSpeed + accelerationTime - cutoffEnd;
-    State result = new State(m_current.position, m_current.velocity);
-
-    if (t < m_endAccel) {
-      result.velocity += t * m_constraints.maxAcceleration;
-      result.position += (m_current.velocity + t * m_constraints.maxAcceleration / 2.0) * t;
-    } else if (t < m_endFullSpeed) {
-      result.velocity = m_constraints.maxVelocity;
-      result.position +=
-          (m_current.velocity + m_endAccel * m_constraints.maxAcceleration / 2.0) * m_endAccel
-              + m_constraints.maxVelocity * (t - m_endAccel);
-    } else if (t <= m_endDecel) {
-      result.velocity = goal.velocity + (m_endDecel - t) * m_constraints.maxAcceleration;
-      double timeLeft = m_endDecel - t;
-      result.position =
-          goal.position
-              - (goal.velocity + timeLeft * m_constraints.maxAcceleration / 2.0) * timeLeft;
-    } else {
-      result = goal;
-    }
-
-    return direct(result);
-  }
-
-  /**
-   * Returns the time left until a target distance in the profile is reached.
-   *
-   * @param target The target distance.
-   * @return The time left until a target distance in the profile is reached, or zero if no goal was
-   *     set.
-   */
-  public double timeLeftUntil(double target) {
-    double position = m_current.position * m_direction;
-    double velocity = m_current.velocity * m_direction;
-
-    double endAccel = m_endAccel * m_direction;
-    double endFullSpeed = m_endFullSpeed * m_direction - endAccel;
-
-    if (target < position) {
-      endAccel = -endAccel;
-      endFullSpeed = -endFullSpeed;
-      velocity = -velocity;
-    }
-
-    endAccel = Math.max(endAccel, 0);
-    endFullSpeed = Math.max(endFullSpeed, 0);
-
-    final double acceleration = m_constraints.maxAcceleration;
-    final double deceleration = -m_constraints.maxAcceleration;
-
-    double distToTarget = Math.abs(target - position);
-    if (distToTarget < 1e-6) {
-      return 0;
-    }
-
-    double accelDist = velocity * endAccel + 0.5 * acceleration * endAccel * endAccel;
-
-    double decelVelocity;
-    if (endAccel > 0) {
-      decelVelocity = Math.sqrt(Math.abs(velocity * velocity + 2 * acceleration * accelDist));
-    } else {
-      decelVelocity = velocity;
-    }
-
-    double fullSpeedDist = m_constraints.maxVelocity * endFullSpeed;
-    double decelDist;
-
-    if (accelDist > distToTarget) {
-      accelDist = distToTarget;
-      fullSpeedDist = 0;
-      decelDist = 0;
-    } else if (accelDist + fullSpeedDist > distToTarget) {
-      fullSpeedDist = distToTarget - accelDist;
-      decelDist = 0;
-    } else {
-      decelDist = distToTarget - fullSpeedDist - accelDist;
-    }
-
-    double accelTime =
-        (-velocity + Math.sqrt(Math.abs(velocity * velocity + 2 * acceleration * accelDist)))
-            / acceleration;
-
-    double decelTime =
-        (-decelVelocity
-                + Math.sqrt(Math.abs(decelVelocity * decelVelocity + 2 * deceleration * decelDist)))
-            / deceleration;
-
-    double fullSpeedTime = fullSpeedDist / m_constraints.maxVelocity;
-
-    return accelTime + fullSpeedTime + decelTime;
-  }
-
-  /**
-   * Returns the total time the profile takes to reach the goal.
-   *
-   * @return The total time the profile takes to reach the goal, or zero if no goal was set.
-   */
-  public double totalTime() {
-    return m_endDecel;
-  }
-
-  /**
-   * Returns true if the profile has reached the goal.
-   *
-   * <p>The profile has reached the goal if the time since the profile started has exceeded the
-   * profile's total time.
-   *
-   * @param t The time since the beginning of the profile.
-   * @return True if the profile has reached the goal.
-   */
-  public boolean isFinished(double t) {
-    return t >= totalTime();
-  }
-
-  /**
-   * Returns true if the profile inverted.
-   *
-   * <p>The profile is inverted if goal position is less than the initial position.
-   *
-   * @param initial The initial state (usually the current state).
-   * @param goal The desired state when the profile is complete.
-   */
-  private static boolean shouldFlipAcceleration(State initial, State goal) {
-    return initial.position > goal.position;
->>>>>>> b1f7e6d6
+    MathSharedStore.reportUsage(MathUsageId.kTrajectory_TrapezoidProfile, 1);
   }
 
   public TrapezoidProfile(
       TrapezoidCurve.Constraints acceleratingConstraints,
       TrapezoidCurve.Constraints brakingConstraints) {
     super(acceleratingConstraints, brakingConstraints);
+    MathSharedStore.reportUsage(MathUsageId.kTrajectory_TrapezoidProfile, 1);
   }
 }