--- conflicted
+++ resolved
@@ -4,11 +4,7 @@
 
 package edu.wpi.first.math.estimator;
 
-<<<<<<< HEAD
-=======
 import edu.wpi.first.math.MathSharedStore;
-import edu.wpi.first.math.MathUtil;
->>>>>>> dbbfe1ae
 import edu.wpi.first.math.Matrix;
 import edu.wpi.first.math.Nat;
 import edu.wpi.first.math.VecBuilder;
@@ -23,14 +19,8 @@
 import edu.wpi.first.math.kinematics.MecanumDriveWheelPositions;
 import edu.wpi.first.math.numbers.N1;
 import edu.wpi.first.math.numbers.N3;
-<<<<<<< HEAD
 import edu.wpi.first.math.numbers.N4;
-import edu.wpi.first.util.WPIUtilJNI;
-=======
-import java.util.Map;
 import java.util.NoSuchElementException;
-import java.util.Objects;
->>>>>>> dbbfe1ae
 
 /**
  * This class wraps {@link MecanumDriveOdometry Mecanum Drive Odometry} to fuse latency-compensated
@@ -462,7 +452,7 @@
    * @return The estimated pose of the robot in meters.
    */
   public Pose3d update(Rotation3d gyroAngle, MecanumDriveWheelPositions wheelPositions) {
-    return updateWithTime(WPIUtilJNI.now() * 1.0e-6, gyroAngle, wheelPositions);
+    return updateWithTime(MathSharedStore.getTimestamp(), gyroAngle, wheelPositions);
   }
 
   /**
