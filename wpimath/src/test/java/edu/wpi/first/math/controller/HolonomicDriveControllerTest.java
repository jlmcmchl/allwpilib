--- conflicted
+++ resolved
@@ -31,13 +31,8 @@
             new PIDController(1.0, 0.0, 0.0),
             new PIDController(1.0, 0.0, 0.0),
             new ProfiledPIDController(
-<<<<<<< HEAD
                 1.0, 0.0, 0.0, new TrapezoidCurve.Constraints(2.0 * Math.PI, Math.PI)));
     Pose2d robotPose = new Pose2d(2.7, 23.0, Rotation2d.fromDegrees(0.0));
-=======
-                1.0, 0.0, 0.0, new TrapezoidProfile.Constraints(2.0 * Math.PI, Math.PI)));
-    Pose2d robotPose = new Pose2d(2.7, 23.0, Rotation2d.kZero);
->>>>>>> 79dfdb9d
 
     List<Pose2d> waypoints = new ArrayList<>();
     waypoints.add(new Pose2d(2.75, 22.521, Rotation2d.kZero));
