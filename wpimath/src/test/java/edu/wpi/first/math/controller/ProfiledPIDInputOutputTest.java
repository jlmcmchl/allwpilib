// Copyright (c) FIRST and other WPILib contributors.
// Open Source Software; you can modify and/or share it under the terms of
// the WPILib BSD license file in the root directory of this project.

package edu.wpi.first.math.controller;

import static org.junit.jupiter.api.Assertions.assertEquals;
import static org.junit.jupiter.api.Assertions.assertTrue;

<<<<<<< HEAD
import edu.wpi.first.math.trajectory.TrapezoidCurve;
import org.junit.jupiter.api.BeforeEach;
import org.junit.jupiter.api.Test;

class ProfiledPIDInputOutputTest {
  private ProfiledPIDController m_controller;

  @BeforeEach
  void setUp() {
    m_controller = new ProfiledPIDController(0, 0, 0, new TrapezoidCurve.Constraints(360, 180));
  }

=======
import edu.wpi.first.math.trajectory.TrapezoidProfile;
import org.junit.jupiter.api.Test;

class ProfiledPIDInputOutputTest {
>>>>>>> b1f7e6d6
  @Test
  void continuousInputTest1() {
    var controller =
        new ProfiledPIDController(0.0, 0.0, 0.0, new TrapezoidProfile.Constraints(360, 180));

    controller.setP(1);
    controller.enableContinuousInput(-180, 180);

    final double kSetpoint = -179.0;
    final double kMeasurement = -179.0;
    final double kGoal = 179.0;

    controller.reset(kSetpoint);
    assertTrue(controller.calculate(kMeasurement, kGoal) < 0.0);

    // Error must be less than half the input range at all times
    assertTrue(Math.abs(controller.getSetpoint().position - kMeasurement) < 180.0);
  }

  @Test
  void continuousInputTest2() {
    var controller =
        new ProfiledPIDController(0.0, 0.0, 0.0, new TrapezoidProfile.Constraints(360, 180));

    controller.setP(1);
    controller.enableContinuousInput(-Math.PI, Math.PI);

    final double kSetpoint = -3.4826633343199735;
    final double kMeasurement = -3.1352207333939606;
    final double kGoal = -3.534162788601621;

    controller.reset(kSetpoint);
    assertTrue(controller.calculate(kMeasurement, kGoal) < 0.0);

    // Error must be less than half the input range at all times
    assertTrue(Math.abs(controller.getSetpoint().position - kMeasurement) < Math.PI);
  }

  @Test
  void continuousInputTest3() {
    var controller =
        new ProfiledPIDController(0.0, 0.0, 0.0, new TrapezoidProfile.Constraints(360, 180));

    controller.setP(1);
    controller.enableContinuousInput(-Math.PI, Math.PI);

    final double kSetpoint = -3.5176604690006377;
    final double kMeasurement = 3.1191729343822456;
    final double kGoal = 2.709680418117445;

    controller.reset(kSetpoint);
    assertTrue(controller.calculate(kMeasurement, kGoal) < 0.0);

    // Error must be less than half the input range at all times
    assertTrue(Math.abs(controller.getSetpoint().position - kMeasurement) < Math.PI);
  }

  @Test
  void continuousInputTest4() {
    var controller =
        new ProfiledPIDController(0.0, 0.0, 0.0, new TrapezoidProfile.Constraints(360, 180));

    controller.setP(1);
    controller.enableContinuousInput(0, 2.0 * Math.PI);

    final double kSetpoint = 2.78;
    final double kMeasurement = 3.12;
    final double kGoal = 2.71;

    controller.reset(kSetpoint);
    assertTrue(controller.calculate(kMeasurement, kGoal) < 0.0);

    // Error must be less than half the input range at all times
    assertTrue(Math.abs(controller.getSetpoint().position - kMeasurement) < Math.PI / 2.0);
  }

  @Test
  void proportionalGainOutputTest() {
    var controller =
        new ProfiledPIDController(0.0, 0.0, 0.0, new TrapezoidProfile.Constraints(360, 180));

    controller.setP(4);

    assertEquals(-0.1, controller.calculate(0.025, 0), 1e-5);
  }

  @Test
  void integralGainOutputTest() {
    var controller =
        new ProfiledPIDController(0.0, 0.0, 0.0, new TrapezoidProfile.Constraints(360, 180));

    controller.setI(4);

    double out = 0;

    for (int i = 0; i < 5; i++) {
      out = controller.calculate(0.025, 0);
    }

    assertEquals(-0.5 * controller.getPeriod(), out, 1e-5);
  }

  @Test
  void derivativeGainOutputTest() {
    var controller =
        new ProfiledPIDController(0.0, 0.0, 0.0, new TrapezoidProfile.Constraints(360, 180));

    controller.setD(4);

    controller.calculate(0, 0);

    assertEquals(-0.01 / controller.getPeriod(), controller.calculate(0.0025, 0), 1e-5);
  }
}<|MERGE_RESOLUTION|>--- conflicted
+++ resolved
@@ -7,25 +7,10 @@
 import static org.junit.jupiter.api.Assertions.assertEquals;
 import static org.junit.jupiter.api.Assertions.assertTrue;
 
-<<<<<<< HEAD
-import edu.wpi.first.math.trajectory.TrapezoidCurve;
-import org.junit.jupiter.api.BeforeEach;
-import org.junit.jupiter.api.Test;
-
-class ProfiledPIDInputOutputTest {
-  private ProfiledPIDController m_controller;
-
-  @BeforeEach
-  void setUp() {
-    m_controller = new ProfiledPIDController(0, 0, 0, new TrapezoidCurve.Constraints(360, 180));
-  }
-
-=======
 import edu.wpi.first.math.trajectory.TrapezoidProfile;
 import org.junit.jupiter.api.Test;
 
 class ProfiledPIDInputOutputTest {
->>>>>>> b1f7e6d6
   @Test
   void continuousInputTest1() {
     var controller =
